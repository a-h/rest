--- conflicted
+++ resolved
@@ -2,26 +2,13 @@
 
 go 1.21
 
-<<<<<<< HEAD
-toolchain go1.21.1
-=======
 toolchain go1.22.2
->>>>>>> f6fbe4bf
 
 replace github.com/a-h/rest v0.0.0 => ../../
 
 require (
 	github.com/a-h/respond v0.0.2
 	github.com/a-h/rest v0.0.0
-<<<<<<< HEAD
-	github.com/getkin/kin-openapi v0.122.0
-	github.com/go-chi/chi/v5 v5.0.10
-)
-
-require (
-	github.com/go-openapi/jsonpointer v0.20.0 // indirect
-	github.com/go-openapi/swag v0.22.4 // indirect
-=======
 	github.com/getkin/kin-openapi v0.124.0
 	github.com/go-chi/chi/v5 v5.0.12
 )
@@ -29,21 +16,14 @@
 require (
 	github.com/go-openapi/jsonpointer v0.21.0 // indirect
 	github.com/go-openapi/swag v0.23.0 // indirect
->>>>>>> f6fbe4bf
 	github.com/invopop/yaml v0.2.0 // indirect
 	github.com/josharian/intern v1.0.0 // indirect
 	github.com/mailru/easyjson v0.7.7 // indirect
 	github.com/mohae/deepcopy v0.0.0-20170929034955-c48cc78d4826 // indirect
 	github.com/perimeterx/marshmallow v1.1.5 // indirect
-<<<<<<< HEAD
-	golang.org/x/exp v0.0.0-20231127185646-65229373498e // indirect
-	golang.org/x/mod v0.14.0 // indirect
-	golang.org/x/tools v0.16.0 // indirect
-=======
 	golang.org/x/exp v0.0.0-20240404231335-c0f41cb1a7a0 // indirect
 	golang.org/x/mod v0.17.0 // indirect
 	golang.org/x/sync v0.7.0 // indirect
 	golang.org/x/tools v0.20.0 // indirect
->>>>>>> f6fbe4bf
 	gopkg.in/yaml.v3 v3.0.1 // indirect
 )