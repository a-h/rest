package rest

import (
	"encoding/json"
	"fmt"
	"reflect"
	"slices"
	"sort"
	"strconv"
	"strings"

	"github.com/a-h/rest/enums"
	"github.com/a-h/rest/getcomments/parser"
	"github.com/getkin/kin-openapi/openapi3"
	"golang.org/x/exp/constraints"
)

func newSpec(name string) *openapi3.T {
	return &openapi3.T{
		OpenAPI: "3.0.0",
		Info: &openapi3.Info{
			Title:      name,
			Version:    "0.0.0",
			Extensions: map[string]interface{}{},
		},
		Components: &openapi3.Components{
			Schemas:    make(openapi3.Schemas),
			Extensions: map[string]interface{}{},
		},
<<<<<<< HEAD
		Paths:      openapi3.NewPaths(),
=======
		Paths:      &openapi3.Paths{},
>>>>>>> f6fbe4bf
		Extensions: map[string]interface{}{},
	}
}

func getSortedKeys[V any](m map[string]V) (op []string) {
	for k := range m {
		op = append(op, k)
	}
	sort.Slice(op, func(i, j int) bool {
		return op[i] < op[j]
	})
	return op
}

func newPrimitiveSchema(paramType PrimitiveType) *openapi3.Schema {
	switch paramType {
	case PrimitiveTypeString:
		return openapi3.NewStringSchema()
	case PrimitiveTypeBool:
		return openapi3.NewBoolSchema()
	case PrimitiveTypeInteger:
		return openapi3.NewIntegerSchema()
	case PrimitiveTypeFloat64:
		return openapi3.NewFloat64Schema()
	case "":
		return openapi3.NewStringSchema()
	default:
		return &openapi3.Schema{
			Type: &openapi3.Types{string(paramType)},
		}
	}
}

func (api *API) createOpenAPI() (spec *openapi3.T, err error) {
	spec = newSpec(api.Name)
	// Add all the routes.
	for pattern, methodToRoute := range api.Routes {
		path := &openapi3.PathItem{}
		for method, route := range methodToRoute {
			op := &openapi3.Operation{}

			// Add the query params.
			for _, k := range getSortedKeys(route.Params.Query) {
				v := route.Params.Query[k]

				ps := newPrimitiveSchema(v.Type).
					WithPattern(v.Regexp)
				if v.Example != "" {
					ps.Example = v.Example
				}
				queryParam := openapi3.NewQueryParameter(k).
					WithDescription(v.Description).
					WithSchema(ps)
				queryParam.Required = v.Required
				queryParam.AllowEmptyValue = v.AllowEmpty

				op.AddParameter(queryParam)
			}

			// Add the route params.
			for _, k := range getSortedKeys(route.Params.Path) {
				v := route.Params.Path[k]

				ps := newPrimitiveSchema(v.Type).
					WithPattern(v.Regexp)
				if v.Example != "" {
					ps.Example = v.Example
				}
				pathParam := openapi3.NewPathParameter(k).
					WithDescription(v.Description).
					WithSchema(ps)

				op.AddParameter(pathParam)
			}

			// Handle request types.
			if route.Models.Request.Type != nil {
				name, schema, err := api.RegisterModel(route.Models.Request)
				if err != nil {
					return spec, err
				}
				op.RequestBody = &openapi3.RequestBodyRef{
					Value: openapi3.NewRequestBody().WithContent(map[string]*openapi3.MediaType{
						"application/json": {
							Schema: getSchemaReferenceOrValue(name, schema),
						},
					}),
				}
			}

			// Handle response types.
			for status, model := range route.Models.Responses {
				name, schema, err := api.RegisterModel(model)
				if err != nil {
					return spec, err
				}
				resp := openapi3.NewResponse().
					WithDescription("").
					WithContent(map[string]*openapi3.MediaType{
						"application/json": {
							Schema: getSchemaReferenceOrValue(name, schema),
						},
					})
				op.AddResponse(status, resp)
			}

			// Handle tags.
			op.Tags = append(op.Tags, route.Tags...)

			// Handle OperationID.
			op.OperationID = route.OperationID

			// Handle description.
			op.Description = route.Description

			// Register the method.
			path.SetOperation(string(method), op)
		}

		// Populate the OpenAPI schemas from the models.
		for name, schema := range api.models {
			spec.Components.Schemas[name] = openapi3.NewSchemaRef("", schema)
		}

		spec.Paths.Set(string(pattern), path)
	}

	loader := openapi3.NewLoader()
	if err = loader.ResolveRefsIn(spec, nil); err != nil {
		return spec, fmt.Errorf("failed to resolve, due to external references: %w", err)
	}
	if err = spec.Validate(loader.Context); err != nil {
		return spec, fmt.Errorf("failed validation: %w", err)
	}

	return spec, err
}

func (api *API) getModelName(t reflect.Type) string {
	pkgPath, typeName := t.PkgPath(), t.Name()
	if t.Kind() == reflect.Pointer {
		pkgPath = t.Elem().PkgPath()
		typeName = t.Elem().Name() + "Ptr"
	}
	if t.Kind() == reflect.Map {
		typeName = fmt.Sprintf("map[%s]%s", t.Key().Name(), t.Elem().Name())
	}
	schemaName := api.normalizeTypeName(pkgPath, typeName)
	if typeName == "" {
		schemaName = fmt.Sprintf("AnonymousType%d", len(api.models))
	}
	return schemaName
}

func getSchemaReferenceOrValue(name string, schema *openapi3.Schema) *openapi3.SchemaRef {
	if shouldBeReferenced(schema) {
		return openapi3.NewSchemaRef(fmt.Sprintf("#/components/schemas/%s", name), nil)
	}
	return openapi3.NewSchemaRef("", schema)
}

// ModelOpts defines options that can be set when registering a model.
type ModelOpts func(s *openapi3.Schema)

// WithNullable sets the nullable field to true.
func WithNullable() ModelOpts {
	return func(s *openapi3.Schema) {
		s.Nullable = true
	}
}

// WithDescription sets the description field on the schema.
func WithDescription(desc string) ModelOpts {
	return func(s *openapi3.Schema) {
		s.Description = desc
	}
}

// WithEnumValues sets the property to be an enum value with the specific values.
func WithEnumValues[T ~string | constraints.Integer](values ...T) ModelOpts {
	return func(s *openapi3.Schema) {
		if len(values) == 0 {
			return
		}
		s.Type = &openapi3.Types{openapi3.TypeString}
		if reflect.TypeOf(values[0]).Kind() != reflect.String {
			s.Type = &openapi3.Types{openapi3.TypeInteger}
		}
		for _, v := range values {
			s.Enum = append(s.Enum, v)
		}
	}
}

// WithEnumConstants sets the property to be an enum containing the values of the type found in the package.
func WithEnumConstants[T ~string | constraints.Integer]() ModelOpts {
	return func(s *openapi3.Schema) {
		var t T
		ty := reflect.TypeOf(t)
		s.Type = &openapi3.Types{openapi3.TypeString}
		if ty.Kind() != reflect.String {
			s.Type = &openapi3.Types{openapi3.TypeInteger}
		}
		enum, err := enums.Get(ty)
		if err != nil {
			panic(err)
		}
		s.Enum = enum
	}
}

func isFieldRequired(isPointer, hasOmitEmpty bool) bool {
	return !(isPointer || hasOmitEmpty)
}

func isMarkedAsDeprecated(comment string) bool {
	// A field is only marked as deprecated if a paragraph (line) begins with Deprecated.
	// https://github.com/golang/go/wiki/Deprecated
	for _, line := range strings.Split(comment, "\n") {
		if strings.HasPrefix(strings.TrimSpace(line), "Deprecated:") {
			return true
		}
	}
	return false
}

// RegisterModel allows a model to be registered manually so that additional configuration can be applied.
// The schema returned can be modified as required.
func (api *API) RegisterModel(model Model, opts ...ModelOpts) (name string, schema *openapi3.Schema, err error) {
	// Get the name.
	t := model.Type
	name = api.getModelName(t)

	// If we've already got the schema, return it.
	var ok bool
	if schema, ok = api.models[name]; ok {
		return name, schema, nil
	}

	// It's known, but not in the schemaset yet.
	if knownSchema, ok := api.KnownTypes[t]; ok {
		// Objects, enums, need to be references, so add it into the
		// list.
		if shouldBeReferenced(&knownSchema) {
			api.models[name] = &knownSchema
		}
		return name, &knownSchema, nil
	}

	var elementName string
	var elementSchema *openapi3.Schema
	switch t.Kind() {
	case reflect.Slice, reflect.Array:
		elementName, elementSchema, err = api.RegisterModel(modelFromType(t.Elem()))
		if err != nil {
			return name, schema, fmt.Errorf("error getting schema of slice element %v: %w", t.Elem(), err)
		}
		schema = openapi3.NewArraySchema().WithNullable() // Arrays are always nilable in Go.
		schema.Items = getSchemaReferenceOrValue(elementName, elementSchema)
	case reflect.String:
		schema = openapi3.NewStringSchema()
	case reflect.Int, reflect.Int8, reflect.Int16, reflect.Int32, reflect.Int64, reflect.Uint, reflect.Uint8, reflect.Uint16, reflect.Uint32, reflect.Uint64, reflect.Uintptr:
		schema = openapi3.NewIntegerSchema()
	case reflect.Float64, reflect.Float32:
		schema = openapi3.NewFloat64Schema()
	case reflect.Bool:
		schema = openapi3.NewBoolSchema()
	case reflect.Pointer:
		name, schema, err = api.RegisterModel(modelFromType(t.Elem()), WithNullable())
	case reflect.Map:
		// Check that the key is a string.
		if t.Key().Kind() != reflect.String {
			return name, schema, fmt.Errorf("maps must have a string key, but this map is of type %q", t.Key().String())
		}

		// Get the element schema.
		elementName, elementSchema, err = api.RegisterModel(modelFromType(t.Elem()))
		if err != nil {
			return name, schema, fmt.Errorf("error getting schema of map value element %v: %w", t.Elem(), err)
		}
		schema = openapi3.NewObjectSchema().WithNullable()
		schema.AdditionalProperties.Schema = getSchemaReferenceOrValue(elementName, elementSchema)
	case reflect.Struct:
		schema = openapi3.NewObjectSchema()
		if schema.Description, schema.Deprecated, err = api.getTypeComment(t.PkgPath(), t.Name()); err != nil {
			return name, schema, fmt.Errorf("failed to get comments for type %q: %w", name, err)
		}
		schema.Properties = make(openapi3.Schemas)
		for i := 0; i < t.NumField(); i++ {
			f := t.Field(i)
			if !f.IsExported() {
				continue
			}
			// Get JSON fieldName.
			jsonTags := strings.Split(f.Tag.Get("json"), ",")
			fieldName := jsonTags[0]
			if fieldName == "" {
				fieldName = f.Name
			}
			// If the model doesn't exist.
			_, alreadyExists := api.models[api.getModelName(f.Type)]
			fieldSchemaName, fieldSchema, err := api.RegisterModel(modelFromType(f.Type))
			if err != nil {
				return name, schema, fmt.Errorf("error getting schema for type %q, field %q, failed to get schema for embedded type %q: %w", t, fieldName, f.Type, err)
			}
			if f.Anonymous {
				// It's an anonymous type, no need for a reference to it,
				// since we're copying the fields.
				if !alreadyExists {
					delete(api.models, fieldSchemaName)
				}
				// Add all embedded fields to this type.
				for name, ref := range fieldSchema.Properties {
					schema.Properties[name] = ref
				}
				schema.Required = append(schema.Required, fieldSchema.Required...)
				continue
			}
			ref := getSchemaReferenceOrValue(fieldSchemaName, fieldSchema)
			if ref.Value != nil {
				comments, _, err := api.getTypeFieldComment(t.PkgPath(), t.Name(), f.Name)
				if err != nil {
					return name, schema, fmt.Errorf("failed to get comments for field %q in type %q: %w", fieldName, name, err)
				}
				// Add description and example to the schema.
				example := ""
				ref.Value.Description, example = parseDescriptionAndExampleFromComments(comments)
				if example != "" {
					ref.Value.Example, err = formatExample(example, f.Name, t.Name(), ref.Value.Type)
					if err != nil {
						return name, schema, err
					}
				}
			}
			schema.Properties[fieldName] = ref
			isPtr := f.Type.Kind() == reflect.Pointer
			hasOmitEmptySet := slices.Contains(jsonTags, "omitempty")
			if isFieldRequired(isPtr, hasOmitEmptySet) {
				schema.Required = append(schema.Required, fieldName)
			}
		}
	}

	if schema == nil {
		return name, schema, fmt.Errorf("unsupported type: %v/%v", t.PkgPath(), t.Name())
	}

	for _, opt := range opts {
		opt(schema)
	}

	// After all processing, register the type if required.
	if shouldBeReferenced(schema) {
		api.models[name] = schema
		return
	}

	return
}

func parseDescriptionAndExampleFromComments(description string) (strippedDescription string, example string) {
	// Look for example after "Example:"
	idx := strings.Index(description, "Example:")
	// If found, trim spaces and quotes
	if idx != -1 {
		example = strings.TrimSpace(description[idx+8:])
		example = strings.Trim(example, `"'`)
		// Strip the example from the description
		strippedDescription = strings.TrimSpace(description[:idx])
	} else {
		// If not found, return the description as is
		strippedDescription = description
	}
	return
}

func formatExample(example, fieldName, typeName string, schemaType string) (interface{}, error) {
	if example == "" {
		// If example is empty, return nil
		return nil, nil
	}
	// Convert the string comment to the respective type of the schema field
	switch schemaType {
	case "string":
		return example, nil
	case "integer":
		i, err := strconv.Atoi(example)
		if err != nil {
			return nil, fmt.Errorf("failed to parse example %q for field %q in type %q: %w", example, fieldName, typeName, err)
		}
		return i, nil
	case "number":
		f, err := strconv.ParseFloat(example, 64)
		if err != nil {
			return nil, fmt.Errorf("failed to parse example %q for field %q in type %q: %w", example, fieldName, typeName, err)
		}
		return f, nil
	case "boolean":
		b, err := strconv.ParseBool(example)
		if err != nil {
			return nil, fmt.Errorf("failed to parse example %q for field %q in type %q: %w", example, fieldName, typeName, err)
		}
		return b, nil
	case "array":
		var array []interface{}
		err := json.Unmarshal([]byte(example), &array)
		if err != nil {
			return nil, fmt.Errorf("failed to parse example %q for field %q in type %q: %w", example, fieldName, typeName, err)
		}
		return array, nil
	default:
		// For other types, return string example as is
		return example, nil
	}
}

func (api *API) getCommentsForPackage(pkg string) (pkgComments map[string]string, err error) {
	if pkgComments, loaded := api.comments[pkg]; loaded {
		return pkgComments, nil
	}
	pkgComments, err = parser.Get(pkg)
	if err != nil {
		return
	}
	api.comments[pkg] = pkgComments
	return
}

func (api *API) getTypeComment(pkg string, name string) (comment string, deprecated bool, err error) {
	pkgComments, err := api.getCommentsForPackage(pkg)
	if err != nil {
		return
	}
	comment = pkgComments[pkg+"."+name]
	deprecated = isMarkedAsDeprecated(comment)
	return
}

func (api *API) getTypeFieldComment(pkg string, name string, field string) (comment string, deprecated bool, err error) {
	pkgComments, err := api.getCommentsForPackage(pkg)
	if err != nil {
		return
	}
	comment = pkgComments[pkg+"."+name+"."+field]
	deprecated = isMarkedAsDeprecated(comment)
	return
}

func shouldBeReferenced(schema *openapi3.Schema) bool {
	if schema.Type.Is(openapi3.TypeObject) && schema.AdditionalProperties.Schema == nil {
		return true
	}
	if len(schema.Enum) > 0 {
		return true
	}
	return false
}

var normalizer = strings.NewReplacer("/", "_",
	".", "_",
	"[", "_",
	"]", "_")

func (api *API) normalizeTypeName(pkgPath, name string) string {
	var omitPackage bool
	for _, pkg := range api.StripPkgPaths {
		if strings.HasPrefix(pkgPath, pkg) {
			omitPackage = true
			break
		}
	}
	if omitPackage || pkgPath == "" {
		return normalizer.Replace(name)
	}
	return normalizer.Replace(pkgPath + "/" + name)
}<|MERGE_RESOLUTION|>--- conflicted
+++ resolved
@@ -1,12 +1,10 @@
 package rest
 
 import (
-	"encoding/json"
 	"fmt"
 	"reflect"
 	"slices"
 	"sort"
-	"strconv"
 	"strings"
 
 	"github.com/a-h/rest/enums"
@@ -27,11 +25,7 @@
 			Schemas:    make(openapi3.Schemas),
 			Extensions: map[string]interface{}{},
 		},
-<<<<<<< HEAD
-		Paths:      openapi3.NewPaths(),
-=======
 		Paths:      &openapi3.Paths{},
->>>>>>> f6fbe4bf
 		Extensions: map[string]interface{}{},
 	}
 }
@@ -79,9 +73,6 @@
 
 				ps := newPrimitiveSchema(v.Type).
 					WithPattern(v.Regexp)
-				if v.Example != "" {
-					ps.Example = v.Example
-				}
 				queryParam := openapi3.NewQueryParameter(k).
 					WithDescription(v.Description).
 					WithSchema(ps)
@@ -97,9 +88,6 @@
 
 				ps := newPrimitiveSchema(v.Type).
 					WithPattern(v.Regexp)
-				if v.Example != "" {
-					ps.Example = v.Example
-				}
 				pathParam := openapi3.NewPathParameter(k).
 					WithDescription(v.Description).
 					WithSchema(ps)
@@ -352,18 +340,8 @@
 			}
 			ref := getSchemaReferenceOrValue(fieldSchemaName, fieldSchema)
 			if ref.Value != nil {
-				comments, _, err := api.getTypeFieldComment(t.PkgPath(), t.Name(), f.Name)
-				if err != nil {
+				if ref.Value.Description, ref.Value.Deprecated, err = api.getTypeFieldComment(t.PkgPath(), t.Name(), f.Name); err != nil {
 					return name, schema, fmt.Errorf("failed to get comments for field %q in type %q: %w", fieldName, name, err)
-				}
-				// Add description and example to the schema.
-				example := ""
-				ref.Value.Description, example = parseDescriptionAndExampleFromComments(comments)
-				if example != "" {
-					ref.Value.Example, err = formatExample(example, f.Name, t.Name(), ref.Value.Type)
-					if err != nil {
-						return name, schema, err
-					}
 				}
 			}
 			schema.Properties[fieldName] = ref
@@ -390,62 +368,6 @@
 	}
 
 	return
-}
-
-func parseDescriptionAndExampleFromComments(description string) (strippedDescription string, example string) {
-	// Look for example after "Example:"
-	idx := strings.Index(description, "Example:")
-	// If found, trim spaces and quotes
-	if idx != -1 {
-		example = strings.TrimSpace(description[idx+8:])
-		example = strings.Trim(example, `"'`)
-		// Strip the example from the description
-		strippedDescription = strings.TrimSpace(description[:idx])
-	} else {
-		// If not found, return the description as is
-		strippedDescription = description
-	}
-	return
-}
-
-func formatExample(example, fieldName, typeName string, schemaType string) (interface{}, error) {
-	if example == "" {
-		// If example is empty, return nil
-		return nil, nil
-	}
-	// Convert the string comment to the respective type of the schema field
-	switch schemaType {
-	case "string":
-		return example, nil
-	case "integer":
-		i, err := strconv.Atoi(example)
-		if err != nil {
-			return nil, fmt.Errorf("failed to parse example %q for field %q in type %q: %w", example, fieldName, typeName, err)
-		}
-		return i, nil
-	case "number":
-		f, err := strconv.ParseFloat(example, 64)
-		if err != nil {
-			return nil, fmt.Errorf("failed to parse example %q for field %q in type %q: %w", example, fieldName, typeName, err)
-		}
-		return f, nil
-	case "boolean":
-		b, err := strconv.ParseBool(example)
-		if err != nil {
-			return nil, fmt.Errorf("failed to parse example %q for field %q in type %q: %w", example, fieldName, typeName, err)
-		}
-		return b, nil
-	case "array":
-		var array []interface{}
-		err := json.Unmarshal([]byte(example), &array)
-		if err != nil {
-			return nil, fmt.Errorf("failed to parse example %q for field %q in type %q: %w", example, fieldName, typeName, err)
-		}
-		return array, nil
-	default:
-		// For other types, return string example as is
-		return example, nil
-	}
 }
 
 func (api *API) getCommentsForPackage(pkg string) (pkgComments map[string]string, err error) {
